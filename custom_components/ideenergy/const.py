--- conflicted
+++ resolved
@@ -20,11 +20,7 @@
 from datetime import timedelta
 
 DOMAIN = "ideenergy"
-<<<<<<< HEAD
-DEFAULT_NAME_PREFIX = "ICP"
-=======
-DEFAULT_NAME = "I-DE"
->>>>>>> c4a56694
+DEFAULT_NAME_PREFIX = "i_de"
 
 CONF_CONTRACT = "contract"
 
